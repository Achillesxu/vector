--- conflicted
+++ resolved
@@ -5,12 +5,8 @@
 use std::pin::Pin;
 use transforms::lua::v2::LuaConfig;
 use vector::{
-<<<<<<< HEAD
-    config::TransformConfig,
+    config::{GlobalOptions, TransformConfig},
     event::{Event, LookupBuf},
-=======
-    config::{GlobalOptions, TransformConfig},
->>>>>>> 302b79af
     test_util::{collect_ready, runtime},
     transforms::{self, Transform},
 };

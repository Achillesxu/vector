--- conflicted
+++ resolved
@@ -9,7 +9,9 @@
 pub use id::ComponentKey;
 pub use log_schema::{init_log_schema, log_schema, LogSchema};
 
-<<<<<<< HEAD
+pub const MEMORY_BUFFER_DEFAULT_MAX_EVENTS: usize =
+    buffers::config::memory_buffer_default_max_events();
+
 #[derive(Clone, Copy, Debug, Default, Deserialize, Eq, PartialEq, Serialize)]
 pub struct AcknowledgementsConfig {
     enabled: Option<bool>,
@@ -37,8 +39,4 @@
     fn from(enabled: bool) -> Self {
         Some(enabled).into()
     }
-}
-=======
-pub const MEMORY_BUFFER_DEFAULT_MAX_EVENTS: usize =
-    buffers::config::memory_buffer_default_max_events();
->>>>>>> 78c37227
+}
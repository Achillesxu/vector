use std::{
    collections::HashMap,
    future::ready,
    sync::{Arc, Mutex},
    time::Instant,
};

use futures::{stream::FuturesOrdered, FutureExt, SinkExt, StreamExt, TryFutureExt};
use lazy_static::lazy_static;
use once_cell::sync::Lazy;
use stream_cancel::{StreamExt as StreamCancelExt, Trigger, Tripwire};
use tokio::{
    select,
    time::{timeout, Duration},
};
use vector_core::{
    buffers::{
        topology::{
            builder::TopologyBuilder,
            channel::{BufferReceiver, BufferSender},
        },
        BufferType, WhenFull,
    },
    internal_event::EventsSent,
    ByteSizeOf,
};

use super::{
    fanout::{self, Fanout},
    task::{Task, TaskOutput},
    BuiltBuffer, ConfigDiff,
};
use crate::{
    config::{
        ComponentKey, DataType, OutputId, ProxyConfig, SinkContext, SourceContext, TransformContext,
    },
    event::Event,
    internal_events::EventsReceived,
    shutdown::SourceShutdownCoordinator,
    transforms::{SyncTransform, TaskTransform, Transform, TransformOutputs, TransformOutputsBuf},
    SourceSender,
};

lazy_static! {
    static ref ENRICHMENT_TABLES: enrichment::TableRegistry = enrichment::TableRegistry::default();
}

pub const PIPELINE_BUFFER_SIZE: usize = 1000;

static TRANSFORM_CONCURRENCY_LIMIT: Lazy<usize> = Lazy::new(|| {
    crate::app::WORKER_THREADS
        .get()
        .map(std::num::NonZeroUsize::get)
        .unwrap_or_else(num_cpus::get)
});

pub async fn load_enrichment_tables<'a>(
    config: &'a super::Config,
    diff: &'a ConfigDiff,
) -> (&'static enrichment::TableRegistry, Vec<String>) {
    let mut enrichment_tables = HashMap::new();

    let mut errors = vec![];

    // Build enrichment tables
    'tables: for (name, table) in config.enrichment_tables.iter() {
        let table_name = name.to_string();
        if ENRICHMENT_TABLES.needs_reload(&table_name) {
            let indexes = if !diff.enrichment_tables.contains_new(name) {
                // If this is an existing enrichment table, we need to store the indexes to reapply
                // them again post load.
                Some(ENRICHMENT_TABLES.index_fields(&table_name))
            } else {
                None
            };

            let mut table = match table.inner.build(&config.global).await {
                Ok(table) => table,
                Err(error) => {
                    errors.push(format!("Enrichment Table \"{}\": {}", name, error));
                    continue;
                }
            };

            if let Some(indexes) = indexes {
                for (case, index) in indexes {
                    match table
                        .add_index(case, &index.iter().map(|s| s.as_ref()).collect::<Vec<_>>())
                    {
                        Ok(_) => (),
                        Err(error) => {
                            // If there is an error adding an index we do not want to use the reloaded
                            // data, the previously loaded data will still need to be used.
                            // Just report the error and continue.
                            error!(message = "Unable to add index to reloaded enrichment table.",
                                    table = ?name.to_string(),
                                    %error);
                            continue 'tables;
                        }
                    }
                }
            }

            enrichment_tables.insert(table_name, table);
        }
    }

    ENRICHMENT_TABLES.load(enrichment_tables);

    (&ENRICHMENT_TABLES, errors)
}

pub struct Pieces {
    pub inputs: HashMap<ComponentKey, (BufferSender<Event>, Vec<OutputId>)>,
    pub outputs: HashMap<ComponentKey, HashMap<Option<String>, fanout::ControlChannel>>,
    pub tasks: HashMap<ComponentKey, Task>,
    pub source_tasks: HashMap<ComponentKey, Task>,
    pub healthchecks: HashMap<ComponentKey, Task>,
    pub shutdown_coordinator: SourceShutdownCoordinator,
    pub detach_triggers: HashMap<ComponentKey, Trigger>,
    pub enrichment_tables: enrichment::TableRegistry,
}

/// Builds only the new pieces, and doesn't check their topology.
pub async fn build_pieces(
    config: &super::Config,
    diff: &ConfigDiff,
    mut buffers: HashMap<ComponentKey, BuiltBuffer>,
) -> Result<Pieces, Vec<String>> {
    let mut inputs = HashMap::new();
    let mut outputs = HashMap::new();
    let mut tasks = HashMap::new();
    let mut source_tasks = HashMap::new();
    let mut healthchecks = HashMap::new();
    let mut shutdown_coordinator = SourceShutdownCoordinator::default();
    let mut detach_triggers = HashMap::new();

    let mut errors = vec![];

    let (enrichment_tables, enrichment_errors) = load_enrichment_tables(config, diff).await;
    errors.extend(enrichment_errors);

    // Build sources
    for (key, source) in config
        .sources
        .iter()
        .filter(|(key, _)| diff.sources.contains_new(key))
    {
<<<<<<< HEAD
        let (pipeline, mut rx) = SourceSender::new_with_buffer(1000);
=======
        let (tx, rx) = futures::channel::mpsc::channel(PIPELINE_BUFFER_SIZE);
        let pipeline = Pipeline::from_sender(tx, vec![]);
>>>>>>> 9fecdc8b

        let typetag = source.inner.source_type();

        let (shutdown_signal, force_shutdown_tripwire) = shutdown_coordinator.register_source(key);

        let context = SourceContext {
            key: key.clone(),
            globals: config.global.clone(),
            shutdown: shutdown_signal,
            out: pipeline,
            proxy: ProxyConfig::merge_with_env(&config.global.proxy, &source.proxy),
        };
        let server = match source.inner.build(context).await {
            Err(error) => {
                errors.push(format!("Source \"{}\": {}", key, error));
                continue;
            }
            Ok(server) => server,
        };

        let (mut output, control) = Fanout::new();
        let pump = async move {
            while let Some(event) = rx.next().await {
                output.feed(event).await?;
            }
            output.flush().await?;
            Ok(TaskOutput::Source)
        };
        let pump = Task::new(key.clone(), typetag, pump);

        // The force_shutdown_tripwire is a Future that when it resolves means that this source
        // has failed to shut down gracefully within its allotted time window and instead should be
        // forcibly shut down. We accomplish this by select()-ing on the server Task with the
        // force_shutdown_tripwire. That means that if the force_shutdown_tripwire resolves while
        // the server Task is still running the Task will simply be dropped on the floor.
        let server = async {
            let result = select! {
                biased;

                _ = force_shutdown_tripwire => {
                    Ok(())
                },
                result = server => result,
            };

            match result {
                Ok(()) => {
                    debug!("Finished.");
                    Ok(TaskOutput::Source)
                }
                Err(()) => Err(()),
            }
        };
        let server = Task::new(key.clone(), typetag, server);

        outputs.insert(OutputId::from(key), control);
        tasks.insert(key.clone(), pump);
        source_tasks.insert(key.clone(), server);
    }

    // Build transforms
    for (key, transform) in config
        .transforms
        .iter()
        .filter(|(key, _)| diff.transforms.contains_new(key))
    {
        let context = TransformContext {
            key: Some(key.clone()),
            globals: config.global.clone(),
            enrichment_tables: enrichment_tables.clone(),
        };

        let node = TransformNode {
            key: key.clone(),
            typetag: transform.inner.transform_type(),
            inputs: transform.inputs.clone(),
            input_type: transform.inner.input_type(),
            named_outputs: transform.inner.named_outputs(),
            enable_concurrency: transform.inner.enable_concurrency(),
        };

        let transform = match transform.inner.build(&context).await {
            Err(error) => {
                errors.push(format!("Transform \"{}\": {}", key, error));
                continue;
            }
            Ok(transform) => transform,
        };

        let (input_tx, input_rx) = TopologyBuilder::memory(100, WhenFull::Block).await;

        inputs.insert(key.clone(), (input_tx, node.inputs.clone()));

        let (transform_task, transform_outputs) = build_transform(transform, node, input_rx);

        outputs.extend(transform_outputs);
        tasks.insert(key.clone(), transform_task);
    }

    // Build sinks
    for (key, sink) in config
        .sinks
        .iter()
        .filter(|(key, _)| diff.sinks.contains_new(key))
    {
        let sink_inputs = &sink.inputs;
        let healthcheck = sink.healthcheck();
        let enable_healthcheck = healthcheck.enabled && config.healthchecks.enabled;

        let typetag = sink.inner.sink_type();
        let input_type = sink.inner.input_type();

        let (tx, rx, acker) = if let Some(buffer) = buffers.remove(key) {
            buffer
        } else {
            let buffer_type = match sink.buffer.stages().first().expect("cant ever be empty") {
                BufferType::MemoryV1 { .. } | BufferType::MemoryV2 { .. } => "memory",
                BufferType::DiskV1 { .. } | BufferType::DiskV2 { .. } => "disk",
            };
            let buffer_span = error_span!(
                "sink",
                component_kind = "sink",
                component_id = %key.id(),
                component_type = typetag,
                component_name = %key.id(),
                buffer_type = buffer_type,
            );
            let buffer = sink
                .buffer
                .build(config.global.data_dir.clone(), key.to_string(), buffer_span)
                .await;
            match buffer {
                Err(error) => {
                    errors.push(format!("Sink \"{}\": {}", key, error));
                    continue;
                }
                Ok((tx, rx, acker)) => (tx, Arc::new(Mutex::new(Some(rx))), acker),
            }
        };

        let cx = SinkContext {
            acker: acker.clone(),
            healthcheck,
            globals: config.global.clone(),
            proxy: ProxyConfig::merge_with_env(&config.global.proxy, sink.proxy()),
        };

        let (sink, healthcheck) = match sink.inner.build(cx).await {
            Err(error) => {
                errors.push(format!("Sink \"{}\": {}", key, error));
                continue;
            }
            Ok(built) => built,
        };

        let (trigger, tripwire) = Tripwire::new();

        let sink = async move {
            // Why is this Arc<Mutex<Option<_>>> needed you ask.
            // In case when this function build_pieces errors
            // this future won't be run so this rx won't be taken
            // which will enable us to reuse rx to rebuild
            // old configuration by passing this Arc<Mutex<Option<_>>>
            // yet again.
            let rx = rx
                .lock()
                .unwrap()
                .take()
                .expect("Task started but input has been taken.");

            let mut rx = crate::utilization::wrap(rx);

            sink.run(
                rx.by_ref()
                    .filter(|event| ready(filter_event_type(event, input_type)))
                    .inspect(|event| {
                        emit!(&EventsReceived {
                            count: 1,
                            byte_size: event.size_of(),
                        })
                    })
                    .take_until_if(tripwire),
            )
            .await
            .map(|_| {
                debug!("Finished.");
                TaskOutput::Sink(rx, acker)
            })
        };

        let task = Task::new(key.clone(), typetag, sink);

        let component_key = key.clone();
        let healthcheck_task = async move {
            if enable_healthcheck {
                let duration = Duration::from_secs(10);
                timeout(duration, healthcheck)
                    .map(|result| match result {
                        Ok(Ok(_)) => {
                            info!("Healthcheck: Passed.");
                            Ok(TaskOutput::Healthcheck)
                        }
                        Ok(Err(error)) => {
                            error!(
                                msg = "Healthcheck: Failed Reason.",
                                %error,
                                component_kind = "sink",
                                component_type = typetag,
                                component_id = %component_key.id(),
                                // maintained for compatibility
                                component_name = %component_key.id(),
                            );
                            Err(())
                        }
                        Err(_) => {
                            error!(
                                msg = "Healthcheck: timeout.",
                                component_kind = "sink",
                                component_type = typetag,
                                component_id = %component_key.id(),
                                // maintained for compatibility
                                component_name = %component_key.id(),
                            );
                            Err(())
                        }
                    })
                    .await
            } else {
                info!("Healthcheck: Disabled.");
                Ok(TaskOutput::Healthcheck)
            }
        };

        let healthcheck_task = Task::new(key.clone(), typetag, healthcheck_task);

        inputs.insert(key.clone(), (tx, sink_inputs.clone()));
        healthchecks.insert(key.clone(), healthcheck_task);
        tasks.insert(key.clone(), task);
        detach_triggers.insert(key.clone(), trigger);
    }

    // We should have all the data for the enrichment tables loaded now, so switch them over to
    // readonly.
    enrichment_tables.finish_load();

    let mut finalized_outputs = HashMap::new();
    for (id, output) in outputs {
        let entry = finalized_outputs
            .entry(id.component)
            .or_insert_with(HashMap::new);
        entry.insert(id.port, output);
    }

    if errors.is_empty() {
        let pieces = Pieces {
            inputs,
            outputs: finalized_outputs,
            tasks,
            source_tasks,
            healthchecks,
            shutdown_coordinator,
            detach_triggers,
            enrichment_tables: enrichment_tables.clone(),
        };

        Ok(pieces)
    } else {
        Err(errors)
    }
}

const fn filter_event_type(event: &Event, data_type: DataType) -> bool {
    match data_type {
        DataType::Any => true,
        DataType::Log => matches!(event, Event::Log(_)),
        DataType::Metric => matches!(event, Event::Metric(_)),
    }
}

#[derive(Debug, Clone)]
struct TransformNode {
    key: ComponentKey,
    typetag: &'static str,
    inputs: Vec<OutputId>,
    input_type: DataType,
    named_outputs: Vec<String>,
    enable_concurrency: bool,
}

fn build_transform(
    transform: Transform,
    node: TransformNode,
    input_rx: BufferReceiver<Event>,
) -> (Task, HashMap<OutputId, fanout::ControlChannel>) {
    match transform {
        // TODO: avoid the double boxing for function transforms here
        Transform::Function(t) => build_sync_transform(Box::new(t), node, input_rx),
        Transform::Synchronous(t) => build_sync_transform(t, node, input_rx),
        Transform::Task(t) => {
            build_task_transform(t, input_rx, node.input_type, node.typetag, &node.key)
        }
    }
}

fn build_sync_transform(
    t: Box<dyn SyncTransform>,
    node: TransformNode,
    input_rx: BufferReceiver<Event>,
) -> (Task, HashMap<OutputId, fanout::ControlChannel>) {
    let (outputs, controls) = TransformOutputs::new(node.named_outputs);

    let runner = Runner::new(t, input_rx, node.input_type, outputs);
    let transform = if node.enable_concurrency {
        runner.run_concurrently().boxed()
    } else {
        runner.run_inline().boxed()
    };

    let mut output_controls = HashMap::new();
    for (name, control) in controls {
        let id = name
            .map(|name| OutputId::from((&node.key, name)))
            .unwrap_or_else(|| OutputId::from(&node.key));
        output_controls.insert(id, control);
    }

    let task = Task::new(node.key.clone(), node.typetag, transform);

    (task, output_controls)
}

struct Runner {
    transform: Box<dyn SyncTransform>,
    input_rx: Option<BufferReceiver<Event>>,
    input_type: DataType,
    outputs: TransformOutputs,
    timer: crate::utilization::Timer,
    last_report: Instant,
}

impl Runner {
    fn new(
        transform: Box<dyn SyncTransform>,
        input_rx: BufferReceiver<Event>,
        input_type: DataType,
        outputs: TransformOutputs,
    ) -> Self {
        Self {
            transform,
            input_rx: Some(input_rx),
            input_type,
            outputs,
            timer: crate::utilization::Timer::new(),
            last_report: Instant::now(),
        }
    }

    fn on_events_received(&mut self, events: &[Event]) {
        let stopped = self.timer.stop_wait();
        if stopped.duration_since(self.last_report).as_secs() >= 5 {
            self.timer.report();
            self.last_report = stopped;
        }

        emit!(&EventsReceived {
            count: events.len(),
            byte_size: events.size_of(),
        });
    }

    async fn send_outputs(&mut self, outputs_buf: &mut TransformOutputsBuf) {
        // TODO: account for named outputs separately?
        let count = outputs_buf.len();
        // TODO: do we only want allocated_bytes for events themselves?
        let byte_size = outputs_buf.size_of();

        self.timer.start_wait();
        self.outputs.send(outputs_buf).await;

        emit!(&EventsSent { count, byte_size });
    }

    async fn run_inline(mut self) -> Result<TaskOutput, ()> {
        // 128 is an arbitrary, smallish constant
        const INLINE_BATCH_SIZE: usize = 128;

        let mut outputs_buf = self.outputs.new_buf_with_capacity(INLINE_BATCH_SIZE);

        let mut input_rx = self
            .input_rx
            .take()
            .expect("can't run runner twice")
            .filter(move |event| ready(filter_event_type(event, self.input_type)))
            .ready_chunks(INLINE_BATCH_SIZE);

        self.timer.start_wait();
        while let Some(events) = input_rx.next().await {
            self.on_events_received(&events);

            for event in events {
                self.transform.transform(event, &mut outputs_buf);
            }

            self.send_outputs(&mut outputs_buf).await;
        }

        debug!("Finished.");
        Ok(TaskOutput::Transform)
    }

    async fn run_concurrently(mut self) -> Result<TaskOutput, ()> {
        // 1024 is an arbitrary, medium-ish constant, larger than the inline runner's batch size to
        // try to balance out the increased overhead of spawning tasks
        const CONCURRENT_BATCH_SIZE: usize = 1024;

        let mut input_rx = self
            .input_rx
            .take()
            .expect("can't run runner twice")
            .filter(move |event| ready(filter_event_type(event, self.input_type)))
            .ready_chunks(CONCURRENT_BATCH_SIZE);

        let mut in_flight = FuturesOrdered::new();
        let mut shutting_down = false;

        self.timer.start_wait();
        loop {
            tokio::select! {
                biased;

                result = in_flight.next(), if !in_flight.is_empty() => {
                    match result {
                        Some(Ok(outputs_buf)) => {
                            let mut outputs_buf: TransformOutputsBuf = outputs_buf;
                            self.send_outputs(&mut outputs_buf).await;
                        }
                        _ => unreachable!("join error or bad poll"),
                    }
                }

                input_events = input_rx.next(), if in_flight.len() < *TRANSFORM_CONCURRENCY_LIMIT && !shutting_down => {
                    match input_events {
                        Some(events) => {
                            self.on_events_received(&events);

                            let mut t = self.transform.clone();
                            let mut outputs_buf = self.outputs.new_buf_with_capacity(events.len());
                            let task = tokio::spawn(async move {
                                for event in events {
                                    t.transform(event, &mut outputs_buf);
                                }

                                outputs_buf
                            });
                            in_flight.push(task);
                        }
                        None => {
                            shutting_down = true;
                            continue
                        }
                    }
                }

                else => {
                    if shutting_down {
                        break
                    }
                }
            }
        }

        debug!("Finished.");
        Ok(TaskOutput::Transform)
    }
}

fn build_task_transform(
    t: Box<dyn TaskTransform>,
    input_rx: BufferReceiver<Event>,
    input_type: DataType,
    typetag: &str,
    key: &ComponentKey,
) -> (Task, HashMap<OutputId, fanout::ControlChannel>) {
    let (output, control) = Fanout::new();

    let input_rx = crate::utilization::wrap(input_rx);

    let filtered = input_rx
        .filter(move |event| ready(filter_event_type(event, input_type)))
        .inspect(|event| {
            emit!(&EventsReceived {
                count: 1,
                byte_size: event.size_of(),
            })
        });
    let transform = t
        .transform(Box::pin(filtered))
        .map(Ok)
        .forward(output.with(|event: Event| async {
            emit!(&EventsSent {
                count: 1,
                byte_size: event.size_of(),
            });
            Ok(event)
        }))
        .boxed()
        .map_ok(|_| {
            debug!("Finished.");
            TaskOutput::Transform
        });

    let mut outputs = HashMap::new();
    outputs.insert(OutputId::from(key), control);

    let task = Task::new(key.clone(), typetag, transform);

    (task, outputs)
}<|MERGE_RESOLUTION|>--- conflicted
+++ resolved
@@ -45,7 +45,7 @@
     static ref ENRICHMENT_TABLES: enrichment::TableRegistry = enrichment::TableRegistry::default();
 }
 
-pub const PIPELINE_BUFFER_SIZE: usize = 1000;
+pub const SOURCE_SENDER_BUFFER_SIZE: usize = 1000;
 
 static TRANSFORM_CONCURRENCY_LIMIT: Lazy<usize> = Lazy::new(|| {
     crate::app::WORKER_THREADS
@@ -146,12 +146,7 @@
         .iter()
         .filter(|(key, _)| diff.sources.contains_new(key))
     {
-<<<<<<< HEAD
-        let (pipeline, mut rx) = SourceSender::new_with_buffer(1000);
-=======
-        let (tx, rx) = futures::channel::mpsc::channel(PIPELINE_BUFFER_SIZE);
-        let pipeline = Pipeline::from_sender(tx, vec![]);
->>>>>>> 9fecdc8b
+        let (pipeline, mut rx) = SourceSender::new_with_buffer(SOURCE_SENDER_BUFFER_SIZE);
 
         let typetag = source.inner.source_type();
 
